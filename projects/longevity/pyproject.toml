--- conflicted
+++ resolved
@@ -62,10 +62,7 @@
 [tool.typeo.scripts.launch-training]
 basedir = "${base.basedir}"
 gpus = [0, 1, 2, 3, 4, 5, 6, 7]
-<<<<<<< HEAD
-=======
 seed = "${base.global_seed}"
->>>>>>> c22404e7
 
 [tool.typeo.scripts.train]
 
